const express = require('express');
const mongoose = require('mongoose');
const cors = require('cors');
const helmet = require('helmet');
const morgan = require('morgan');
const rateLimit = require('express-rate-limit');
const { globalErrorHandler } = require('./utils/errorHandler');
require('dotenv').config();

const app = express();

// CRITICAL FIX: Trust proxy configuration for Render.com
// Render.com uses proxy headers, so we need to trust the first proxy
if (process.env.NODE_ENV === 'development') {
  app.set('trust proxy', 1); // Trust first proxy (Render.com's load balancer)
} else {
  app.set('trust proxy', false); // Don't trust proxy in development
}

console.log(`🔧 Trust proxy configured for environment: ${process.env.NODE_ENV || 'development'}`);

// Security middleware
app.use(helmet({
  crossOriginEmbedderPolicy: false,
  contentSecurityPolicy: {
    directives: {
      defaultSrc: ["'self'"],
      styleSrc: ["'self'", "'unsafe-inline'"],
      scriptSrc: ["'self'"],
      imgSrc: ["'self'", "data:", "https:"],
      connectSrc: ["'self'", "https:"],
    },
  },
}));

// CORS configuration - FIXED FOR YOUR DEPLOYMENT
const corsOptions = {
  origin: function (origin, callback) {
    // Allow requests with no origin (mobile apps, Postman, etc.)
    if (!origin) return callback(null, true);
    
    const allowedOrigins = [
      'https://aggrekart-com.onrender.com',           // Your frontend URL
      'https://aggrekart-com.onrender.com/',         // With trailing slash
      'http://localhost:3000',                       // Development
      'http://localhost:5173',                       // Vite dev server
      'http://127.0.0.1:3000',                      // Alternative localhost
      process.env.FRONTEND_URL                       // Environment variable
    ].filter(Boolean); // Remove undefined values
    
    console.log('🌐 Request from origin:', origin);
    console.log('✅ Allowed origins:', allowedOrigins);
    
    if (allowedOrigins.includes(origin)) {
      console.log('✅ CORS allowed for:', origin);
      callback(null, true);
    } else {
      console.log('❌ CORS blocked origin:', origin);
      callback(new Error(`Not allowed by CORS. Origin: ${origin}`));
    }
  },
  credentials: true,
  methods: ['GET', 'POST', 'PUT', 'DELETE', 'OPTIONS', 'PATCH'],
  allowedHeaders: [
    'Content-Type', 
    'Authorization', 
    'X-Requested-With',
    'Accept',
    'Origin',
    'Cache-Control',
    'Pragma'
  ],
  exposedHeaders: ['Content-Range', 'X-Content-Range'],
  optionsSuccessStatus: 200, // Support legacy browsers
  maxAge: 86400 // Cache preflight for 24 hours
};

app.use(cors(corsOptions));

// Handle preflight requests explicitly for all routes
app.options('*', cors(corsOptions));

// FIXED: Rate limiting with proper trust proxy handling
const limiter = rateLimit({
  windowMs: 15 * 60 * 1000, // 15 minutes
  max: process.env.NODE_ENV === 'development' ? 200 : 1000, // More requests for production
  message: {
    success: false,
    message: 'Too many requests from this IP, please try again later.'
  },
  standardHeaders: true,
  legacyHeaders: false,
  // CRITICAL: Use custom key generator that works with Render.com's proxy setup
  keyGenerator: (req) => {
    // In production (Render.com), get real IP from X-Forwarded-For header
    if (process.env.NODE_ENV === 'production') {
      const forwardedFor = req.headers['x-forwarded-for'];
      if (forwardedFor) {
        // Get the first IP in the chain (real client IP)
        const clientIP = forwardedFor.split(',')[0].trim();
        console.log(`🔍 Rate limit key - Forwarded IP: ${clientIP}`);
        return clientIP;
      }
    }
    // Fallback to req.ip
    console.log(`🔍 Rate limit key - Direct IP: ${req.ip}`);
    return req.ip;
  },
  skip: (req) => {
    // Skip rate limiting for health checks
    return req.path === '/api/health' || req.path === '/health';
  },
  // Add handler for when limit is reached
  handler: (req, res) => {
    console.log(`🚫 Rate limit exceeded for IP: ${req.ip}`);
    res.status(429).json({
      success: false,
      message: 'Too many requests from this IP, please try again later.',
      retryAfter: Math.round(limiter.windowMs / 1000)
    });
  }
});

app.use('/api/', limiter);

// Body parsing middleware
app.use(express.json({ limit: '10mb' }));
app.use(express.urlencoded({ extended: true, limit: '10mb' }));

// Logging
if (process.env.NODE_ENV === 'development') {
  app.use(morgan('combined'));
} else {
  app.use(morgan('dev'));
}

// Database connection
mongoose.connect(process.env.MONGODB_URI || 'mongodb://localhost:27017/aggrekart', {
  useNewUrlParser: true,
  useUnifiedTopology: true,
})
.then(() => {
  console.log('✅ MongoDB connected successfully');
  console.log(`📊 Database: ${mongoose.connection.name}`);
})
.catch(err => {
  console.error('❌ MongoDB connection error:', err);
  process.exit(1);
});

// Health check endpoint (before other routes)
app.get('/health', (req, res) => {
  res.status(200).json({
    success: true,
    status: 'OK',
    message: 'Aggrekart server is running',
    timestamp: new Date().toISOString(),
    environment: process.env.NODE_ENV || 'development',
    trustProxy: app.get('trust proxy')
  });
});

// API Health check endpoint
app.get('/api/health', (req, res) => {
  res.status(200).json({ 
    success: true,
    status: 'OK', 
    message: 'Aggrekart API is running',
    timestamp: new Date().toISOString(),
    version: '1.0.0',
    environment: process.env.NODE_ENV || 'development',
    trustProxy: app.get('trust proxy'),
    clientIP: req.ip,
    cors: {
      allowedOrigins: [
        'https://aggrekart-com.onrender.com',
        'http://localhost:3000',
        process.env.FRONTEND_URL
      ].filter(Boolean)
    },
    features: [
      'User Authentication',
      'Product Management', 
      'Order Management',
      'Supplier Management',
      'Admin Panel',
      'Payment Integration',
      'Supplier Onboarding'
    ]
  });
});

// CORS test endpoint for debugging
app.get('/api/test-cors', (req, res) => {
  res.json({
    success: true,
    message: 'CORS is working!',
    origin: req.headers.origin,
    userAgent: req.headers['user-agent'],
    timestamp: new Date().toISOString(),
    clientIP: req.ip,
    requestHeaders: {
      origin: req.headers.origin,
      referer: req.headers.referer,
      host: req.headers.host,
      'x-forwarded-for': req.headers['x-forwarded-for']
    }
  });
});

// API Routes
app.use('/api/auth', require('./routes/auth'));
app.use('/api/users', require('./routes/users'));
app.use('/api/products', require('./routes/products'));
app.use('/api/cart', require('./routes/cart'));
app.use('/api/orders', require('./routes/orders'));
app.use('/api/wishlist', require('./routes/wishlist'));
app.use('/api/payments', require('./routes/payments'));
app.use('/api/supplier/orders', require('./routes/supplier-orders'));
app.use('/api/supplier/onboarding', require('./routes/supplier-onboarding'));
app.use('/api/suppliers', require('./routes/suppliers'));
app.use('/api/admin', require('./routes/admin'));
app.use('/api/loyalty', require('./routes/loyalty'));
app.use('/api/pilot', require('./routes/pilot'));
app.use('/api/reports', require('./routes/reports'));
// Add this line after line 184:

<<<<<<< HEAD
// Add this line with your other route registrations:
app.use('/api/gst', require('./routes/gst'));
app.use('/api/gst', require('./routes/gst-fixed'));
=======
// FIXED: Remove duplicate GST route registration
app.use('/api/gst', require('./routes/gst'));

>>>>>>> 9c69636b
// Root endpoint
app.get('/', (req, res) => {
  res.json({
    success: true,
    message: 'Welcome to Aggrekart API',
    version: '1.0.0',
    documentation: '/api/health',
    cors_test: '/api/test-cors',
    environment: process.env.NODE_ENV || 'development',
    trustProxy: app.get('trust proxy'),
    endpoints: {
      auth: '/api/auth',
      users: '/api/users',
      products: '/api/products',
      cart: '/api/cart',
      orders: '/api/orders',
      payments: '/api/payments',
      suppliers: '/api/suppliers',
      admin: '/api/admin',
      loyalty: '/api/loyalty',
      pilot: '/api/pilot',
      reports: '/api/reports'
    }
  });
});

// Serve static files in production (if you have a build folder)
if (process.env.NODE_ENV === 'production') {
  const path = require('path');
  
  // Check if build directory exists
  try {
    app.use(express.static(path.join(__dirname, 'build')));
    
    // Catch all handler for React Router (only for non-API routes)
    app.get('*', (req, res, next) => {
      // Skip API routes
      if (req.path.startsWith('/api/') || req.path === '/health') {
        return next();
      }
      
      res.sendFile(path.join(__dirname, 'build', 'index.html'));
    });
  } catch (error) {
    console.log('No build folder found, serving API only');
  }
}

// Global error handling middleware
app.use(globalErrorHandler);

// 404 handler for API routes
app.use('/api/*', (req, res) => {
  res.status(404).json({ 
    success: false,
    message: `API route ${req.originalUrl} not found`,
    availableRoutes: [
      '/api/auth',
      '/api/users',
      '/api/products',
      '/api/cart',
      '/api/orders',
      '/api/payments',
      '/api/suppliers',
      '/api/admin'
    ]
  });
});

// 404 handler for all other routes
app.use('*', (req, res) => {
  res.status(404).json({ 
    success: false,
    message: `Route ${req.originalUrl} not found`,
    suggestion: 'Try /api/health for API status'
  });
});

const PORT = process.env.PORT || 5000;

// Create server and store reference for graceful shutdown
const server = app.listen(PORT, '0.0.0.0', () => {
  console.log(`🚀 Aggrekart server running on port ${PORT}`);
  console.log(`🌍 Environment: ${process.env.NODE_ENV || 'development'}`);
  console.log(`🔧 Trust proxy: ${app.get('trust proxy')}`);
  console.log(`📡 API Health: http://localhost:${PORT}/api/health`);
  console.log(`🧪 CORS Test: http://localhost:${PORT}/api/test-cors`);
  console.log(`📋 Available endpoints:`);
  console.log(`   Authentication: http://localhost:${PORT}/api/auth`);
  console.log(`   Products: http://localhost:${PORT}/api/products`);
  console.log(`   Orders: http://localhost:${PORT}/api/orders`);
  console.log(`   Payments: http://localhost:${PORT}/api/payments`);
  console.log(`   Suppliers: http://localhost:${PORT}/api/suppliers`);
  console.log(`   Admin: http://localhost:${PORT}/api/admin`);
  console.log(`🌐 CORS configured for: https://aggrekart-com.onrender.com`);
});

// Handle unhandled promise rejections
process.on('unhandledRejection', (err, promise) => {
  console.log('💥 Unhandled Promise Rejection:', err.message);
  console.log('Shutting down server...');
  server.close(() => {
    process.exit(1);
  });
});

// Handle uncaught exceptions
process.on('uncaughtException', (err) => {
  console.log('💥 Uncaught Exception:', err.message);
  console.log('Shutting down server...');
  process.exit(1);
});

// Graceful shutdown
process.on('SIGTERM', () => {
  console.log('SIGTERM received');
  console.log('Shutting down gracefully...');
  server.close(() => {
    console.log('Process terminated');
    mongoose.connection.close();
  });
});

process.on('SIGINT', () => {
  console.log('SIGINT received');
  console.log('Shutting down gracefully...');
  server.close(() => {
    console.log('Process terminated');
    mongoose.connection.close();
    process.exit(0);
  });
});

module.exports = app;<|MERGE_RESOLUTION|>--- conflicted
+++ resolved
@@ -6,9 +6,14 @@
 const rateLimit = require('express-rate-limit');
 const { globalErrorHandler } = require('./utils/errorHandler');
 require('dotenv').config();
-
+const newsletterRoutes = require('./routes/newsletter');
+const translationRoutes = require('./routes/translations');
+const loyaltyRoutes = require('./routes/loyalty');
+const supplierLoyaltyRoutes = require('./routes/supplier-loyalty');
+const adminLoyaltyRoutes = require('./routes/admin-loyalty');
+const customerPromotionsRoutes = require('./routes/customer-promotions');
 const app = express();
-
+const knowMoreRoutes = require('./routes/know-more');
 // CRITICAL FIX: Trust proxy configuration for Render.com
 // Render.com uses proxy headers, so we need to trust the first proxy
 if (process.env.NODE_ENV === 'development') {
@@ -44,7 +49,8 @@
       'https://aggrekart-com.onrender.com/',         // With trailing slash
       'http://localhost:3000',                       // Development
       'http://localhost:5173',                       // Vite dev server
-      'http://127.0.0.1:3000',                      // Alternative localhost
+      'http://127.0.0.1:3000', 
+      'https://3784h18b-3000.inc1.devtunnels.ms/' ,                    // Alternative localhost
       process.env.FRONTEND_URL                       // Environment variable
     ].filter(Boolean); // Remove undefined values
     
@@ -83,7 +89,7 @@
 // FIXED: Rate limiting with proper trust proxy handling
 const limiter = rateLimit({
   windowMs: 15 * 60 * 1000, // 15 minutes
-  max: process.env.NODE_ENV === 'development' ? 200 : 1000, // More requests for production
+  max: process.env.NODE_ENV === 'development' ? 20000 : 1000, // More requests for production
   message: {
     success: false,
     message: 'Too many requests from this IP, please try again later.'
@@ -216,24 +222,32 @@
 app.use('/api/orders', require('./routes/orders'));
 app.use('/api/wishlist', require('./routes/wishlist'));
 app.use('/api/payments', require('./routes/payments'));
+app.use('/api/support', require('./routes/support')); // 🔥 NEW: Admin-managed support system
 app.use('/api/supplier/orders', require('./routes/supplier-orders'));
 app.use('/api/supplier/onboarding', require('./routes/supplier-onboarding'));
 app.use('/api/suppliers', require('./routes/suppliers'));
 app.use('/api/admin', require('./routes/admin'));
-app.use('/api/loyalty', require('./routes/loyalty'));
+// app.use('/api/loyalty', require('./routes/loyalty'));
 app.use('/api/pilot', require('./routes/pilot'));
 app.use('/api/reports', require('./routes/reports'));
-// Add this line after line 184:
-
-<<<<<<< HEAD
-// Add this line with your other route registrations:
+app.use('/api/supplier-orders', require('./routes/supplier-orders'));
+app.use('/api/translations', translationRoutes);
+app.use('/api/loyalty', loyaltyRoutes);
+app.use('/api/supplier-loyalty', supplierLoyaltyRoutes);
+app.use('/api/admin-loyalty', adminLoyaltyRoutes);
+app.use('/api/customer-promotions', customerPromotionsRoutes);
+app.use('/api/know-more', knowMoreRoutes);
+
 app.use('/api/gst', require('./routes/gst'));
 app.use('/api/gst', require('./routes/gst-fixed'));
-=======
 // FIXED: Remove duplicate GST route registration
 app.use('/api/gst', require('./routes/gst'));
-
->>>>>>> 9c69636b
+app.use('/api/newsletter', newsletterRoutes);
+// Add this line after your existing route declarations (around line 250)
+
+// ...existing routes...
+app.use('/api/distance-pricing', require('./routes/distance-pricing'));
+// ...existing routes...
 // Root endpoint
 app.get('/', (req, res) => {
   res.json({
@@ -251,6 +265,7 @@
       cart: '/api/cart',
       orders: '/api/orders',
       payments: '/api/payments',
+      support: '/api/support', // 🔥 NEW: Admin-managed support
       suppliers: '/api/suppliers',
       admin: '/api/admin',
       loyalty: '/api/loyalty',
